# This is the cmake-based build system for Quassel IRC.
# You may pass various options to cmake:
# -DWANT_(CORE|QTCLIENT|MONO)=(ON|OFF)
#                  : select binaries to build
# -DQT=/path/to/qt : Choose a Qt4 installation to use instead of the system Qt4
# -DSTATIC         : Enable static building of Quassel. Use with care.
# -DSPUTDEV        : Do not use.
#
# NOTE: You need to remove CMakeCache.txt if you plan to change any of these values!

project(QuasselIRC)

# Target scopes don't work in older versions
cmake_minimum_required(VERSION 2.4.7 FATAL_ERROR)

# This would suppress annoying warnings on cmake-2.6, but we can't use it 
# with 2.4, so... DUH!
# cmake_policy(SET CMP0003 OLD)  # suppress linker warnings

# Temporary
if(STATICWIN)
  set(STATIC 1)
endif(STATICWIN)

if(STATIC)
  set(CMAKE_BUILD_TYPE Release)
endif(STATIC)

# Enable various flags on gcc
include(CheckCXXCompilerFlag)
check_cxx_compiler_flag(-Wall Wall)
if(Wall)
  set(CMAKE_CXX_FLAGS "${CMAKE_CXX_FLAGS} -Wall")
endif(Wall)
check_cxx_compiler_flag(-Wextra Wextra)
if(Wextra)
  set(CMAKE_CXX_FLAGS "${CMAKE_CXX_FLAGS} -Wextra")
endif(Wextra)
check_cxx_compiler_flag(-ansi ansi)
if(ansi)
  set(CMAKE_CXX_FLAGS "${CMAKE_CXX_FLAGS} -ansi")
endif(ansi)

set(QT_MIN_VERSION "4.3.0")

option(WANT_CORE     "Build the core (server) binary"           ON)
option(WANT_QTCLIENT "Build the Qt4 GUI client binary"          ON)
option(WANT_MONO     "Build the monolithic (all-in-one) binary" ON)

# Enable mostly b0rked stuff (new ChatView), do not enable this unless you know what you do...
if(SPUTDEV)
  add_definitions(-DSPUTDEV)
endif(SPUTDEV)

# Set up OpenSSL
find_package(OpenSSL)

# Select a Qt installation here, if you don't want to use system Qt
if(DEFINED QT)
  # FindQt4 will look for the qmake binary in $PATH, so we just prepend the Qt dir
  set(ENV{PATH} ${QT}/bin:$ENV{PATH})
  #SET(QT_QMAKE_EXECUTABLE ${QT}/bin/qmake CACHE FILEPATH "" FORCE)
endif(DEFINED QT)

# Now that we have the correct $PATH, lets find Qt!
find_package(Qt4 REQUIRED)

set(QT_DONT_USE_QTGUI 1)
include(${QT_USE_FILE})
include_directories(${QT_INCLUDES})

# We need to create a version.gen
# For this, we create our genversion binary and make sure it is run every time.
add_executable(genversion ${CMAKE_SOURCE_DIR}/src/common/genversion.cpp)
target_link_libraries(genversion ${QT_LIBRARIES})

add_custom_target(genversion_run ALL ${CMAKE_BINARY_DIR}/genversion
                  ${CMAKE_SOURCE_DIR} ${CMAKE_BINARY_DIR}/src/common/version.gen)
add_dependencies(genversion_run genversion)

# Add needed subdirs
add_subdirectory(src/common)
include_directories(src/common)
if(WANT_CORE OR WANT_MONO)
  add_subdirectory(src/core)
  include_directories(src/core)
endif(WANT_CORE OR WANT_MONO)
if(WANT_QTCLIENT OR WANT_MONO)
  add_subdirectory(src/client)
  add_subdirectory(src/uisupport)
  add_subdirectory(src/qtui)
  include_directories(src/client)
  include_directories(src/uisupport)
  include_directories(src/qtui)
endif(WANT_QTCLIENT OR WANT_MONO)

# Make sure version.gen exists before building mod_common
add_dependencies(mod_common genversion_run)

# Add resources
qt4_add_resources(RC_I18N i18n/i18n.qrc)
qt4_add_resources(RC_ICONS src/icons/icons.qrc)
qt4_add_resources(RC_QUASSEL_ICONS src/icons/quassel-icons.qrc)
qt4_add_resources(RC_SQL src/core/sql.qrc)

# Set global buildflags
# This is very much non-portable, so don't use -DSTATICGCC until you know what
# you do.
if(STATIC AND CMAKE_COMPILER_IS_GNUCXX)
  set(CMAKE_CXX_FLAGS "-static-libgcc ${CMAKE_CXX_FLAGS}")
  link_directories(${CMAKE_BINARY_DIR}/staticlibs) # override dynamic libs
  if(OPENSSL_FOUND)
    set(QUASSEL_SSL_LIBRARIES ssl crypto)  # these miss in static builds
  endif(OPENSSL_FOUND)
endif(STATIC AND CMAKE_COMPILER_IS_GNUCXX)

if(STATIC AND WIN32)
  link_libraries(imm32 winmm)  # missing by default :/
   if(OPENSSL_FOUND)
     link_libraries(${OPENSSL_LIBRARIES} libeay32MD)
   endif(OPENSSL_FOUND)
endif(STATIC AND WIN32)

if(WIN32)
  set(WIN32_RC src/icons/win32.rc)  # for app icons on windows
endif(WIN32)

# Here comes the dirty part. Our targets need different Qt4 modules, i.e. different libs
# and defines. We can't simply include UseQt4 several times, since definitions add up.
# We workaround this by using our own macro to figure out what to add.

# This macro sets variables for additional Qt modules.
macro(setup_qt4_variables)
  set(QUASSEL_QT_LIBRARIES )
  foreach(qtmod CORE ${ARGV})
    set(QUASSEL_QT_LIBRARIES ${QUASSEL_QT_LIBRARIES} ${QT_QT${qtmod}_LIBRARY} ${QT_${qtmod}_LIB_DEPENDENCIES})
  endforeach(qtmod ${ARGV})
  set(QUASSEL_QT_LIBRARIES ${QUASSEL_QT_LIBRARIES} ${QT_LIBRARIES})
endmacro(setup_qt4_variables)

# Now we have everything, so just glue the right pieces together :)
if(WANT_CORE)
  setup_qt4_variables(NETWORK SCRIPT SQL)
  add_executable(quasselcore ${CMAKE_SOURCE_DIR}/src/common/main.cpp
                             ${RC_SQL} ${RC_I18N} ${WIN32_RC})
  set_target_properties(quasselcore PROPERTIES 
                                    COMPILE_FLAGS "-DQT_NETWORK_LIB -DQT_SCRIPT_LIB -DQT_SQL_LIB -DBUILD_CORE")
<<<<<<< HEAD
  target_link_libraries(quasselcore mod_core mod_common 
                                    ${QUASSEL_QT_LIBRARIES} ${QUASSEL_SSL_LIBRARIES})
endif(WANT_CORE)

if(WANT_QTCLIENT)
  setup_qt4_variables(GUI NETWORK)
  add_executable(quasselclient ${CMAKE_SOURCE_DIR}/src/common/main.cpp
                               ${RC_ICONS} ${RC_QUASSEL_ICONS} ${RC_I18N} ${WIN32_RC})
  set_target_properties(quasselclient PROPERTIES
                                      COMPILE_FLAGS "-DQT_GUI_LIB -DQT_NETWORK_LIB -DBUILD_QTUI")
  target_link_libraries(quasselclient mod_qtui mod_uisupport mod_client mod_common
                                      ${QUASSEL_QT_LIBRARIES} ${QUASSEL_SSL_LIBRARIES})
endif(WANT_QTCLIENT)

if(WANT_MONO)
  setup_qt4_variables(GUI NETWORK SCRIPT SQL)
  add_executable(quassel ${CMAKE_SOURCE_DIR}/src/common/main.cpp
                         ${RC_ICONS} ${RC_QUASSEL_ICONS} ${RC_SQL} ${RC_I18N} ${WIN32_RC})
  set_target_properties(quassel PROPERTIES 
                                COMPILE_FLAGS "-DQT_GUI_LIB -DQT_NETWORK_LIB -DQT_SCRIPT_LIB -DQT_SQL_LIB -DBUILD_MONO")
  target_link_libraries(quassel mod_qtui mod_uisupport mod_client mod_core mod_common 
                                ${QUASSEL_QT_LIBRARIES} ${QUASSEL_SSL_LIBRARIES})
=======
  target_link_libraries(quasselcore mod_core mod_common ${QUASSEL_QT_LIBRARIES})
endif(WANT_CORE)

if(WANT_QTCLIENT)
  setup_qt4_variables(GUI NETWORK MAIN)
  add_executable(quasselclient WIN32 ${CMAKE_SOURCE_DIR}/src/common/main.cpp
                               ${RC_ICONS} ${RC_QUASSEL_ICONS} ${RC_I18N} ${WIN32_RC})
  set_target_properties(quasselclient PROPERTIES
                                      COMPILE_FLAGS "-DQT_GUI_LIB -DQT_NETWORK_LIB -DBUILD_QTUI")
  target_link_libraries(quasselclient mod_qtui mod_uisupport mod_client mod_common ${QUASSEL_QT_LIBRARIES})
endif(WANT_QTCLIENT)

if(WANT_MONO)
  setup_qt4_variables(GUI NETWORK SCRIPT SQL MAIN)
  add_executable(quassel WIN32 ${CMAKE_SOURCE_DIR}/src/common/main.cpp
                         ${RC_ICONS} ${RC_QUASSEL_ICONS} ${RC_SQL} ${RC_I18N} ${WIN32_RC})
  set_target_properties(quassel PROPERTIES 
                                COMPILE_FLAGS "-DQT_GUI_LIB -DQT_NETWORK_LIB -DQT_SCRIPT_LIB -DQT_SQL_LIB -DBUILD_MONO")
  target_link_libraries(quassel mod_qtui mod_uisupport mod_client mod_core mod_common ${QUASSEL_QT_LIBRARIES})
>>>>>>> 13d213db
endif(WANT_MONO)

# Build bundles for MacOSX
if(APPLE)
  add_custom_command(TARGET quasselclient POST_BUILD
                     COMMAND ${CMAKE_SOURCE_DIR}/scripts/build/macosx_makebundle.py
                             ${CMAKE_SOURCE_DIR} "Quassel Client" quasselclient)
  add_custom_command(TARGET quassel POST_BUILD
                     COMMAND ${CMAKE_SOURCE_DIR}/scripts/build/macosx_makebundle.py
                             ${CMAKE_SOURCE_DIR} "Quassel" quassel)
endif(APPLE)

# Install rules
if(WANT_CORE)
  install(TARGETS quasselcore
          RUNTIME DESTINATION ${CMAKE_INSTALL_PREFIX}/bin)
endif(WANT_CORE)

if(WANT_QTCLIENT)
  install(TARGETS quasselclient
          RUNTIME DESTINATION ${CMAKE_INSTALL_PREFIX}/bin)

  install(FILES quasselclient.desktop
          DESTINATION ${CMAKE_INSTALL_PREFIX}/share/applications)
endif(WANT_QTCLIENT)

if(WANT_MONO)
  install(TARGETS quassel
          RUNTIME DESTINATION ${CMAKE_INSTALL_PREFIX}/bin)

  install(FILES quassel.desktop
          DESTINATION ${CMAKE_INSTALL_PREFIX}/share/applications)
endif(WANT_MONO)<|MERGE_RESOLUTION|>--- conflicted
+++ resolved
@@ -132,7 +132,10 @@
 # This macro sets variables for additional Qt modules.
 macro(setup_qt4_variables)
   set(QUASSEL_QT_LIBRARIES )
-  foreach(qtmod CORE ${ARGV})
+  IF(WIN32)
+    set(MAIN MAIN)
+  ENDIF(WIN32)
+  foreach(qtmod CORE ${ARGV} ${MAIN})
     set(QUASSEL_QT_LIBRARIES ${QUASSEL_QT_LIBRARIES} ${QT_QT${qtmod}_LIBRARY} ${QT_${qtmod}_LIB_DEPENDENCIES})
   endforeach(qtmod ${ARGV})
   set(QUASSEL_QT_LIBRARIES ${QUASSEL_QT_LIBRARIES} ${QT_LIBRARIES})
@@ -145,15 +148,14 @@
                              ${RC_SQL} ${RC_I18N} ${WIN32_RC})
   set_target_properties(quasselcore PROPERTIES 
                                     COMPILE_FLAGS "-DQT_NETWORK_LIB -DQT_SCRIPT_LIB -DQT_SQL_LIB -DBUILD_CORE")
-<<<<<<< HEAD
   target_link_libraries(quasselcore mod_core mod_common 
                                     ${QUASSEL_QT_LIBRARIES} ${QUASSEL_SSL_LIBRARIES})
 endif(WANT_CORE)
 
 if(WANT_QTCLIENT)
   setup_qt4_variables(GUI NETWORK)
-  add_executable(quasselclient ${CMAKE_SOURCE_DIR}/src/common/main.cpp
-                               ${RC_ICONS} ${RC_QUASSEL_ICONS} ${RC_I18N} ${WIN32_RC})
+  add_executable(quasselclient WIN32 ${CMAKE_SOURCE_DIR}/src/common/main.cpp
+                                     ${RC_ICONS} ${RC_QUASSEL_ICONS} ${RC_I18N} ${WIN32_RC})
   set_target_properties(quasselclient PROPERTIES
                                       COMPILE_FLAGS "-DQT_GUI_LIB -DQT_NETWORK_LIB -DBUILD_QTUI")
   target_link_libraries(quasselclient mod_qtui mod_uisupport mod_client mod_common
@@ -162,33 +164,12 @@
 
 if(WANT_MONO)
   setup_qt4_variables(GUI NETWORK SCRIPT SQL)
-  add_executable(quassel ${CMAKE_SOURCE_DIR}/src/common/main.cpp
-                         ${RC_ICONS} ${RC_QUASSEL_ICONS} ${RC_SQL} ${RC_I18N} ${WIN32_RC})
+  add_executable(quassel WIN32 ${CMAKE_SOURCE_DIR}/src/common/main.cpp
+                               ${RC_ICONS} ${RC_QUASSEL_ICONS} ${RC_SQL} ${RC_I18N} ${WIN32_RC})
   set_target_properties(quassel PROPERTIES 
                                 COMPILE_FLAGS "-DQT_GUI_LIB -DQT_NETWORK_LIB -DQT_SCRIPT_LIB -DQT_SQL_LIB -DBUILD_MONO")
   target_link_libraries(quassel mod_qtui mod_uisupport mod_client mod_core mod_common 
                                 ${QUASSEL_QT_LIBRARIES} ${QUASSEL_SSL_LIBRARIES})
-=======
-  target_link_libraries(quasselcore mod_core mod_common ${QUASSEL_QT_LIBRARIES})
-endif(WANT_CORE)
-
-if(WANT_QTCLIENT)
-  setup_qt4_variables(GUI NETWORK MAIN)
-  add_executable(quasselclient WIN32 ${CMAKE_SOURCE_DIR}/src/common/main.cpp
-                               ${RC_ICONS} ${RC_QUASSEL_ICONS} ${RC_I18N} ${WIN32_RC})
-  set_target_properties(quasselclient PROPERTIES
-                                      COMPILE_FLAGS "-DQT_GUI_LIB -DQT_NETWORK_LIB -DBUILD_QTUI")
-  target_link_libraries(quasselclient mod_qtui mod_uisupport mod_client mod_common ${QUASSEL_QT_LIBRARIES})
-endif(WANT_QTCLIENT)
-
-if(WANT_MONO)
-  setup_qt4_variables(GUI NETWORK SCRIPT SQL MAIN)
-  add_executable(quassel WIN32 ${CMAKE_SOURCE_DIR}/src/common/main.cpp
-                         ${RC_ICONS} ${RC_QUASSEL_ICONS} ${RC_SQL} ${RC_I18N} ${WIN32_RC})
-  set_target_properties(quassel PROPERTIES 
-                                COMPILE_FLAGS "-DQT_GUI_LIB -DQT_NETWORK_LIB -DQT_SCRIPT_LIB -DQT_SQL_LIB -DBUILD_MONO")
-  target_link_libraries(quassel mod_qtui mod_uisupport mod_client mod_core mod_common ${QUASSEL_QT_LIBRARIES})
->>>>>>> 13d213db
 endif(WANT_MONO)
 
 # Build bundles for MacOSX
