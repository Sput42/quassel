--- conflicted
+++ resolved
@@ -22,11 +22,8 @@
 mac:Tiger {
  QMAKE_MAC_SDK=/Developer/SDKs/MacOSX10.4u.sdk
  CONFIG += x86 ppc
-<<<<<<< HEAD
-=======
 }
 
 sputdev {
   DEFINES *= SPUTDEV
->>>>>>> 4e873017
 }