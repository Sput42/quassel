--- conflicted
+++ resolved
@@ -103,11 +103,7 @@
 
   // Check if a non-standard core port is requested
   QStringList args = QCoreApplication::arguments();  // TODO Build a CLI parser
-<<<<<<< HEAD
-  Global::DEBUG = args.contains("--debug"); // This enables (maybe) various debug features.
-=======
   Global::DEBUG = args.contains("--debug"); // This enables various debug features.
->>>>>>> 4e873017
 
   Global::defaultPort = 4242;
   int idx;
