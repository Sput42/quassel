/***************************************************************************
 *   Copyright (C) 2005-08 by the Quassel Project                          *
 *   devel@quassel-irc.org                                                 *
 *                                                                         *
 *   This program is free software; you can redistribute it and/or modify  *
 *   it under the terms of the GNU General Public License as published by  *
 *   the Free Software Foundation; either version 2 of the License, or     *
 *   (at your option) version 3.                                           *
 *                                                                         *
 *   This program is distributed in the hope that it will be useful,       *
 *   but WITHOUT ANY WARRANTY; without even the implied warranty of        *
 *   MERCHANTABILITY or FITNESS FOR A PARTICULAR PURPOSE.  See the         *
 *   GNU General Public License for more details.                          *
 *                                                                         *
 *   You should have received a copy of the GNU General Public License     *
 *   along with this program; if not, write to the                         *
 *   Free Software Foundation, Inc.,                                       *
 *   59 Temple Place - Suite 330, Boston, MA  02111-1307, USA.             *
 ***************************************************************************/
#include "mainwin.h"

#include "aboutdlg.h"
#include "chatwidget.h"
#include "bufferview.h"
#include "bufferviewconfig.h"
#include "bufferviewfilter.h"
#include "bufferviewmanager.h"
<<<<<<< HEAD
#include "chatline-old.h"
=======
>>>>>>> 4e873017
#include "client.h"
#include "clientbacklogmanager.h"
#include "coreconnectdlg.h"
#include "networkmodel.h"
#include "buffermodel.h"
#include "nicklistwidget.h"
#include "settingsdlg.h"
#include "settingspagedlg.h"
#include "signalproxy.h"
#include "topicwidget.h"
#include "inputwidget.h"
#include "verticaldock.h"
#include "uisettings.h"
#include "qtuisettings.h"
#include "jumpkeyhandler.h"

#include "uisettings.h"

#include "selectionmodelsynchronizer.h"
#include "mappedselectionmodel.h"

#include "settingspages/appearancesettingspage.h"
#include "settingspages/bufferviewsettingspage.h"
#include "settingspages/colorsettingspage.h"
#include "settingspages/fontssettingspage.h"
#include "settingspages/generalsettingspage.h"
#include "settingspages/highlightsettingspage.h"
#include "settingspages/identitiessettingspage.h"
#include "settingspages/networkssettingspage.h"


#include "debugconsole.h"
#include "global.h"
#include "qtuistyle.h"


MainWin::MainWin(QtUi *_gui, QWidget *parent)
  : QMainWindow(parent),
    gui(_gui),
    sslLabel(new QLabel()),
    _titleSetter(this),
    systray(new QSystemTrayIcon(this)),
    activeTrayIcon(":/icons/quassel-icon-active.png"),
    onlineTrayIcon(":/icons/quassel-icon.png"),
    offlineTrayIcon(":/icons/quassel-icon-offline.png"),
    trayIconActive(false),
    timer(new QTimer(this)),
    settingsDlg(new SettingsDlg(this)),
    debugConsole(new DebugConsole(this))
{
  ui.setupUi(this);
  setWindowTitle("Quassel IRC");
  setWindowIcon(offlineTrayIcon);
  qApp->setWindowIcon(offlineTrayIcon);
  systray->setIcon(offlineTrayIcon);
  setWindowIconText("Quassel IRC");

  statusBar()->showMessage(tr("Waiting for core..."));

  installEventFilter(new JumpKeyHandler(this));

  UiSettings uiSettings;
  QString style = uiSettings.value("Style", QString("")).toString();
  if(style != "") {
    QApplication::setStyle(style);
  }
}

void MainWin::init() {
  QtUiSettings s;
  if(s.value("MainWinSize").isValid())
    resize(s.value("MainWinSize").toSize());
  else
    resize(QSize(800, 500));

  Client::signalProxy()->attachSignal(this, SIGNAL(requestBacklog(BufferInfo, QVariant, QVariant)));

  connect(QApplication::instance(), SIGNAL(aboutToQuit()), this, SLOT(saveLayout()));

  connect(Client::instance(), SIGNAL(networkCreated(NetworkId)), this, SLOT(clientNetworkCreated(NetworkId)));
  connect(Client::instance(), SIGNAL(networkRemoved(NetworkId)), this, SLOT(clientNetworkRemoved(NetworkId)));
  //ui.bufferWidget->init();

  show();

  statusBar()->showMessage(tr("Not connected to core."));

  // DOCK OPTIONS
  setDockNestingEnabled(true);

  setCorner(Qt::TopLeftCorner, Qt::LeftDockWidgetArea);
  setCorner(Qt::BottomLeftCorner, Qt::LeftDockWidgetArea);
  setCorner(Qt::TopRightCorner, Qt::RightDockWidgetArea);
  setCorner(Qt::BottomRightCorner, Qt::RightDockWidgetArea);

  // setup stuff...
  setupMenus();
  setupViews();
  setupNickWidget();
  setupTopicWidget();
  setupChatMonitor();
  setupInputWidget();
  setupStatusBar();
  setupSystray();

  setupSettingsDlg();

  // restore mainwin state
  restoreState(s.value("MainWinState").toByteArray());

  setDisconnectedState();  // Disable menus and stuff
  showCoreConnectionDlg(true); // autoconnect if appropriate

  // attach the BufferWidget to the BufferModel and the default selection
  ui.bufferWidget->setModel(Client::bufferModel());
  ui.bufferWidget->setSelectionModel(Client::bufferModel()->standardSelectionModel());

  _titleSetter.setModel(Client::bufferModel());
  _titleSetter.setSelectionModel(Client::bufferModel()->standardSelectionModel());
}

MainWin::~MainWin() {
  QtUiSettings s;
  s.setValue("MainWinSize", size());
  s.setValue("MainWinPos", pos());
  s.setValue("MainWinState", saveState());
}

void MainWin::setupMenus() {
  connect(ui.actionConnectCore, SIGNAL(triggered()), this, SLOT(showCoreConnectionDlg()));
  connect(ui.actionDisconnectCore, SIGNAL(triggered()), Client::instance(), SLOT(disconnectFromCore()));
  connect(ui.actionQuit, SIGNAL(triggered()), QCoreApplication::instance(), SLOT(quit()));
  //connect(ui.actionNetworkList, SIGNAL(triggered()), this, SLOT(showServerList()));
  connect(ui.actionSettingsDlg, SIGNAL(triggered()), this, SLOT(showSettingsDlg()));
  connect(ui.actionDebug_Console, SIGNAL(triggered()), this, SLOT(showDebugConsole()));
  connect(ui.actionAboutQuassel, SIGNAL(triggered()), this, SLOT(showAboutDlg()));
  connect(ui.actionAboutQt, SIGNAL(triggered()), QApplication::instance(), SLOT(aboutQt()));

  actionEditNetworks = new QAction(QIcon(":/22x22/actions/configure"), tr("Edit &Networks..."), this);
  ui.menuNetworks->addAction(actionEditNetworks);
  connect(actionEditNetworks, SIGNAL(triggered()), this, SLOT(showNetworkDlg()));
  connect(ui.actionManageViews, SIGNAL(triggered()), this, SLOT(showManageViewsDlg()));
}

void MainWin::setupViews() {
  QAction *separator = ui.menuViews->addSeparator();
  separator->setData("__EOBV__");
  addBufferView();
}

void MainWin::addBufferView(int bufferViewConfigId) {
  addBufferView(Client::bufferViewManager()->bufferViewConfig(bufferViewConfigId));
}

void MainWin::addBufferView(BufferViewConfig *config) {
  BufferViewDock *dock;
  if(config)
    dock = new BufferViewDock(config, this);
  else
    dock = new BufferViewDock(this);

  //create the view and initialize it's filter
  BufferView *view = new BufferView(dock);
  view->setFilteredModel(Client::bufferModel(), config);
  view->show();

  Client::bufferModel()->synchronizeView(view);

  dock->setWidget(view);
  dock->show();

  addDockWidget(Qt::LeftDockWidgetArea, dock);

  QAction *endOfBufferViews = 0;
  foreach(QAction *action, ui.menuViews->actions()) {
    if(action->data().toString() == "__EOBV__") {
      endOfBufferViews = action;
      break;
    }
  }
  Q_CHECK_PTR(endOfBufferViews);
  ui.menuViews->insertAction(endOfBufferViews, dock->toggleViewAction());

  _netViews.append(dock);
}
<<<<<<< HEAD

void MainWin::removeBufferView(int bufferViewConfigId) {
  QVariant actionData;
  BufferViewDock *dock;
  foreach(QAction *action, ui.menuViews->actions()) {
    actionData = action->data();
    if(!actionData.isValid())
      continue;
    
    if(actionData.toString() == "__EOBV__")
      break;

=======

void MainWin::removeBufferView(int bufferViewConfigId) {
  QVariant actionData;
  BufferViewDock *dock;
  foreach(QAction *action, ui.menuViews->actions()) {
    actionData = action->data();
    if(!actionData.isValid())
      continue;
    
    if(actionData.toString() == "__EOBV__")
      break;

>>>>>>> 4e873017
    dock = qobject_cast<BufferViewDock *>(action->parent());
    if(dock && actionData.toInt() == bufferViewConfigId) {
      removeAction(action);
      dock->deleteLater();
    }
  }
}

void MainWin::setupSettingsDlg() {
  //Category: Appearance
  settingsDlg->registerSettingsPage(new ColorSettingsPage(settingsDlg));
  settingsDlg->registerSettingsPage(new FontsSettingsPage(settingsDlg));
  settingsDlg->registerSettingsPage(new AppearanceSettingsPage(settingsDlg)); //General
  //Category: Behaviour
  settingsDlg->registerSettingsPage(new GeneralSettingsPage(settingsDlg));
  settingsDlg->registerSettingsPage(new HighlightSettingsPage(settingsDlg));
  //Category: General
  settingsDlg->registerSettingsPage(new IdentitiesSettingsPage(settingsDlg));
  settingsDlg->registerSettingsPage(new NetworksSettingsPage(settingsDlg));
  settingsDlg->registerSettingsPage(new BufferViewSettingsPage(settingsDlg));
}

void MainWin::showNetworkDlg() {
  SettingsPageDlg dlg(new NetworksSettingsPage(this), this);
  dlg.exec();
}

void MainWin::showManageViewsDlg() {
  SettingsPageDlg dlg(new BufferViewSettingsPage(this), this);
  dlg.exec();
}

void MainWin::setupNickWidget() {
  // create nick dock
  NickListDock *nickDock = new NickListDock(tr("Nicks"), this);
  nickDock->setObjectName("NickDock");
  nickDock->setAllowedAreas(Qt::LeftDockWidgetArea | Qt::RightDockWidgetArea);

  nickListWidget = new NickListWidget(nickDock);
  nickDock->setWidget(nickListWidget);

  addDockWidget(Qt::RightDockWidgetArea, nickDock);
  ui.menuViews->addAction(nickDock->toggleViewAction());
  // See NickListDock::NickListDock();
  // connect(nickDock->toggleViewAction(), SIGNAL(triggered(bool)), nickListWidget, SLOT(showWidget(bool)));

  // attach the NickListWidget to the BufferModel and the default selection
  nickListWidget->setModel(Client::bufferModel());
  nickListWidget->setSelectionModel(Client::bufferModel()->standardSelectionModel());
}

void MainWin::setupChatMonitor() {
#ifndef SPUTDEV
  VerticalDock *dock = new VerticalDock(tr("Chat Monitor"), this);
  dock->setObjectName("ChatMonitorDock");

  ChatWidget *chatWidget = new ChatWidget(0, this);
  chatWidget->show();
  dock->setWidget(chatWidget);
  dock->show();

  Buffer *buf = Client::monitorBuffer();
  if(!buf)
    return;

  chatWidget->setContents(buf->contents());
  connect(buf, SIGNAL(msgAppended(AbstractUiMsg *)), chatWidget, SLOT(appendMsg(AbstractUiMsg *)));
  connect(buf, SIGNAL(msgPrepended(AbstractUiMsg *)), chatWidget, SLOT(prependMsg(AbstractUiMsg *)));

  addDockWidget(Qt::TopDockWidgetArea, dock, Qt::Vertical);
  ui.menuViews->addAction(dock->toggleViewAction());
#endif /* SPUTDEV */
}

void MainWin::setupInputWidget() {
  VerticalDock *dock = new VerticalDock(tr("Inputline"), this);
  dock->setObjectName("InputDock");

  InputWidget *inputWidget = new InputWidget(dock);
  dock->setWidget(inputWidget);

  addDockWidget(Qt::BottomDockWidgetArea, dock);

  ui.menuViews->addAction(dock->toggleViewAction());

  inputWidget->setModel(Client::bufferModel());
  inputWidget->setSelectionModel(Client::bufferModel()->standardSelectionModel());

  ui.bufferWidget->setFocusProxy(inputWidget);
}

void MainWin::setupTopicWidget() {
  VerticalDock *dock = new VerticalDock(tr("Topic"), this);
  dock->setObjectName("TopicDock");
  TopicWidget *topicwidget = new TopicWidget(dock);
  connect(topicwidget, SIGNAL(topicChanged(const QString &)), this, SLOT(changeTopic(const QString &)));

  dock->setWidget(topicwidget);

  topicwidget->setModel(Client::bufferModel());
  topicwidget->setSelectionModel(Client::bufferModel()->standardSelectionModel());

  addDockWidget(Qt::TopDockWidgetArea, dock);

  ui.menuViews->addAction(dock->toggleViewAction());
}

void MainWin::setupStatusBar() {
  connect(Client::instance(), SIGNAL(securedConnection()), this, SLOT(securedConnection()));
  sslLabel->setPixmap(QPixmap());
  statusBar()->addPermanentWidget(sslLabel);

  ui.menuViews->addSeparator();
  QAction *showStatusbar = ui.menuViews->addAction(tr("Statusbar"));
  showStatusbar->setCheckable(true);

  UiSettings uiSettings;

  bool enabled = uiSettings.value("ShowStatusBar", QVariant(true)).toBool();
  showStatusbar->setChecked(enabled);
  enabled ? statusBar()->show() : statusBar()->hide();

  connect(showStatusbar, SIGNAL(toggled(bool)), statusBar(), SLOT(setVisible(bool)));
  connect(showStatusbar, SIGNAL(toggled(bool)), this, SLOT(saveStatusBarStatus(bool)));
}

void MainWin::saveStatusBarStatus(bool enabled) {
  UiSettings uiSettings;
  uiSettings.setValue("ShowStatusBar", enabled);
}

void MainWin::setupSystray() {
  connect(timer, SIGNAL(timeout()), this, SLOT(makeTrayIconBlink()));
  connect(Client::instance(), SIGNAL(messageReceived(const Message &)), this, SLOT(receiveMessage(const Message &)));

  systrayMenu = new QMenu(this);
  systrayMenu->addAction(ui.actionAboutQuassel);
  systrayMenu->addSeparator();
  systrayMenu->addAction(ui.actionConnectCore);
  systrayMenu->addAction(ui.actionDisconnectCore);
  systrayMenu->addSeparator();
  systrayMenu->addAction(ui.actionQuit);

  systray->setContextMenu(systrayMenu);

  UiSettings s;
  if(s.value("UseSystemTrayIcon", QVariant(true)).toBool()) {
    systray->show();
  }

#ifndef Q_WS_MAC
  connect(systray, SIGNAL(activated( QSystemTrayIcon::ActivationReason )),
          this, SLOT(systrayActivated( QSystemTrayIcon::ActivationReason )));
#endif

}

void MainWin::changeEvent(QEvent *event) {
  if(event->type() == QEvent::WindowStateChange) {
    if(windowState() & Qt::WindowMinimized) {
      UiSettings s;
      if(s.value("UseSystemTrayIcon").toBool() && s.value("MinimizeOnMinimize").toBool()) {
        toggleVisibility();
        event->ignore();
      }
    }
  }
}

// FIXME this should be made prettier...
void MainWin::changeTopic(const QString &topic) {
  BufferId id = ui.bufferWidget->currentBuffer();
  if(!id.isValid()) return;
  Buffer *buffer = Client::buffer(id);
  if(buffer) Client::userInput(buffer->bufferInfo(), QString("/topic %1").arg(topic));
}

void MainWin::connectedToCore() {
  Q_CHECK_PTR(Client::bufferViewManager());
  connect(Client::bufferViewManager(), SIGNAL(bufferViewConfigAdded(int)), this, SLOT(addBufferView(int)));
  connect(Client::bufferViewManager(), SIGNAL(bufferViewConfigDeleted(int)), this, SLOT(removeBufferView(int)));
  connect(Client::bufferViewManager(), SIGNAL(initDone()), this, SLOT(loadLayout()));
  
  foreach(BufferInfo id, Client::allBufferInfos()) {
    Client::backlogManager()->requestBacklog(id.bufferId(), 500, -1);
  }
  setConnectedState();
}

void MainWin::setConnectedState() {
  ui.menuViews->setEnabled(true);
  //ui.menuCore->setEnabled(true);
  ui.actionConnectCore->setEnabled(false);
  ui.actionDisconnectCore->setEnabled(true);
  //ui.actionNetworkList->setEnabled(true);
  ui.bufferWidget->show();
  statusBar()->showMessage(tr("Connected to core."));
  setWindowIcon(onlineTrayIcon);
  qApp->setWindowIcon(onlineTrayIcon);
  systray->setIcon(onlineTrayIcon);
  if(sslLabel->width() == 0)
    sslLabel->setPixmap(QPixmap::fromImage(QImage(":/16x16/status/no-ssl")));
}

void MainWin::loadLayout() {
  QtUiSettings s;
  int accountId = Client::currentCoreAccount().toInt();
  restoreState(s.value(QString("MainWinState-%1").arg(accountId)).toByteArray(), accountId);
}

void MainWin::saveLayout() {
  QtUiSettings s;
  int accountId = Client::currentCoreAccount().toInt();
  if(accountId > 0) s.setValue(QString("MainWinState-%1").arg(accountId) , saveState(accountId));
}

void MainWin::securedConnection() {
  // todo: make status bar entry
  qDebug() << "secured the connection";

  sslLabel->setPixmap(QPixmap::fromImage(QImage(":/16x16/status/ssl")));
}

void MainWin::disconnectedFromCore() {
  // save core specific layout and remove bufferviews;
  saveLayout();
  QVariant actionData;
  BufferViewDock *dock;
  foreach(QAction *action, ui.menuViews->actions()) {
    actionData = action->data();
    if(!actionData.isValid())
      continue;
    
    if(actionData.toString() == "__EOBV__")
      break;

    dock = qobject_cast<BufferViewDock *>(action->parent());
    if(dock && actionData.toInt() != -1) {
      removeAction(action);
      dock->deleteLater();
    }
  }
  QtUiSettings s;
  restoreState(s.value("MainWinState").toByteArray());
  setDisconnectedState();
}

void MainWin::setDisconnectedState() {
  ui.menuViews->setEnabled(false);
  //ui.menuCore->setEnabled(false);
  ui.actionDisconnectCore->setEnabled(false);
  //ui.actionNetworkList->setEnabled(false);
  ui.bufferWidget->hide();
  ui.actionConnectCore->setEnabled(true);
  // nickListWidget->reset();
  statusBar()->showMessage(tr("Not connected to core."));
  setWindowIcon(offlineTrayIcon);
  qApp->setWindowIcon(offlineTrayIcon);
  systray->setIcon(offlineTrayIcon);
  sslLabel->setPixmap(QPixmap());
}

<<<<<<< HEAD
AbstractUiMsg *MainWin::layoutMsg(const Message &msg) {
  return new ChatLineOld(msg);
}

=======
>>>>>>> 4e873017
void MainWin::showCoreConnectionDlg(bool autoConnect) {
  coreConnectDlg = new CoreConnectDlg(this, autoConnect);
  connect(coreConnectDlg, SIGNAL(finished(int)), this, SLOT(coreConnectionDlgFinished(int)));
  coreConnectDlg->setModal(true);
  coreConnectDlg->show();
}

void MainWin::coreConnectionDlgFinished(int /*code*/) {
  coreConnectDlg->close();
  //exit(1);
}

void MainWin::showSettingsDlg() {
  settingsDlg->show();
}

void MainWin::showDebugConsole() {
  debugConsole->show();
}

void MainWin::showAboutDlg() {
  AboutDlg dlg(this);
  dlg.exec();
}

void MainWin::closeEvent(QCloseEvent *event) {
  UiSettings s;
  if(s.value("UseSystemTrayIcon").toBool() && s.value("MinimizeOnClose").toBool()) {
    toggleVisibility();
    event->ignore();
  } else {
    event->accept();
  }
}

void MainWin::systrayActivated( QSystemTrayIcon::ActivationReason activationReason) {
  if (activationReason == QSystemTrayIcon::Trigger) {
    toggleVisibility();
  }
}

void MainWin::toggleVisibility() {
  if(isHidden() /*|| !isActiveWindow()*/) {
    show();
    if(isMinimized())
      if (isMaximized())
        showMaximized();
      else
        showNormal();

    raise();
    activateWindow();
    // setFocus(); //Qt::ActiveWindowFocusReason

  } else {
    if(systray->isSystemTrayAvailable ()) {
      clearFocus();
      hide();
      if(!systray->isVisible()) {
        systray->show();
      }
    } else {
      lower();
    }
  }
}

void MainWin::receiveMessage(const Message &msg) {
  if(QApplication::activeWindow() != 0)
    return;

  if(msg.flags() & Message::Highlight || msg.bufferInfo().type() == BufferInfo::QueryBuffer) {
    QString title = msg.bufferInfo().bufferName();;
    if(msg.bufferInfo().type() != BufferInfo::QueryBuffer) {
      QString sender = msg.sender();
      int i = sender.indexOf("!");
      if(i != -1)
        sender = sender.left(i);
      title += QString(" - %1").arg(sender);
    }

    UiSettings uiSettings;

#ifndef SPUTDEV
    if(uiSettings.value("DisplayPopupMessages", QVariant(true)).toBool()) {
      // FIXME don't invoke style engine for this!
      QString text = QtUi::style()->styleString(Message::mircToInternal(msg.contents())).plainText;
      displayTrayIconMessage(title, text);
    }
#endif
    if(uiSettings.value("AnimateTrayIcon", QVariant(true)).toBool()) {
      QApplication::alert(this);
      setTrayIconActivity(true);
    }
  }
}

bool MainWin::event(QEvent *event) {
  if(event->type() == QEvent::WindowActivate)
    setTrayIconActivity(false);
  return QMainWindow::event(event);
}

void MainWin::displayTrayIconMessage(const QString &title, const QString &message) {
  systray->showMessage(title, message);
}

void MainWin::setTrayIconActivity(bool active) {
  if(active) {
    if(!timer->isActive())
      timer->start(500);
  } else {
    timer->stop();
    systray->setIcon(onlineTrayIcon);
  }
}

void MainWin::makeTrayIconBlink() {
  if(trayIconActive) {
    systray->setIcon(onlineTrayIcon);
    trayIconActive = false;
  } else {
    systray->setIcon(activeTrayIcon);
    trayIconActive = true;
  }
}



void MainWin::clientNetworkCreated(NetworkId id) {
  const Network *net = Client::network(id);
  QAction *act = new QAction(net->networkName(), this);
  act->setData(QVariant::fromValue<NetworkId>(id));
  connect(net, SIGNAL(updatedRemotely()), this, SLOT(clientNetworkUpdated()));
  connect(act, SIGNAL(triggered()), this, SLOT(connectOrDisconnectFromNet()));
  bool inserted = false;
  for(int i = 0; i < networkActions.count(); i++) {
    if(net->networkName().localeAwareCompare(networkActions[i]->text()) < 0) {
      networkActions.insert(i, act);
      inserted = true;
      break;
    }
  }
  if(!inserted) networkActions.append(act);
  ui.menuNetworks->clear();  // why the f*** isn't there a QMenu::insertAction()???
  foreach(QAction *a, networkActions) ui.menuNetworks->addAction(a);
  ui.menuNetworks->addSeparator();
  ui.menuNetworks->addAction(actionEditNetworks);
}

void MainWin::clientNetworkUpdated() {
  const Network *net = qobject_cast<const Network *>(sender());
  if(!net) return;
  foreach(QAction *a, networkActions) {
    if(a->data().value<NetworkId>() == net->networkId()) {
      a->setText(net->networkName());
      if(net->connectionState() == Network::Initialized) {
        a->setIcon(QIcon(":/16x16/actions/network-connect"));
        //a->setEnabled(true);
      } else if(net->connectionState() == Network::Disconnected) {
        a->setIcon(QIcon(":/16x16/actions/network-disconnect"));
        //a->setEnabled(true);
      } else {
        a->setIcon(QIcon(":/16x16/actions/gear"));
        //a->setEnabled(false);
      }
      return;
    }
  }
}

void MainWin::clientNetworkRemoved(NetworkId id) {
  QList<QAction *>::iterator actionIter = networkActions.begin();;
  QAction *action;
  while(actionIter != networkActions.end()) {
    action = *actionIter;
    if(action->data().value<NetworkId>() == id) {
      action->deleteLater();
      actionIter = networkActions.erase(actionIter);
    } else
      actionIter++;
  }
}

void MainWin::connectOrDisconnectFromNet() {
  QAction *act = qobject_cast<QAction *>(sender());
  if(!act) return;
  const Network *net = Client::network(act->data().value<NetworkId>());
  if(!net) return;
  if(net->connectionState() == Network::Disconnected) net->requestConnect();
  else net->requestDisconnect();
}
<|MERGE_RESOLUTION|>--- conflicted
+++ resolved
@@ -25,10 +25,6 @@
 #include "bufferviewconfig.h"
 #include "bufferviewfilter.h"
 #include "bufferviewmanager.h"
-<<<<<<< HEAD
-#include "chatline-old.h"
-=======
->>>>>>> 4e873017
 #include "client.h"
 #include "clientbacklogmanager.h"
 #include "coreconnectdlg.h"
@@ -214,7 +210,6 @@
 
   _netViews.append(dock);
 }
-<<<<<<< HEAD
 
 void MainWin::removeBufferView(int bufferViewConfigId) {
   QVariant actionData;
@@ -227,20 +222,6 @@
     if(actionData.toString() == "__EOBV__")
       break;
 
-=======
-
-void MainWin::removeBufferView(int bufferViewConfigId) {
-  QVariant actionData;
-  BufferViewDock *dock;
-  foreach(QAction *action, ui.menuViews->actions()) {
-    actionData = action->data();
-    if(!actionData.isValid())
-      continue;
-    
-    if(actionData.toString() == "__EOBV__")
-      break;
-
->>>>>>> 4e873017
     dock = qobject_cast<BufferViewDock *>(action->parent());
     if(dock && actionData.toInt() == bufferViewConfigId) {
       removeAction(action);
@@ -503,13 +484,6 @@
   sslLabel->setPixmap(QPixmap());
 }
 
-<<<<<<< HEAD
-AbstractUiMsg *MainWin::layoutMsg(const Message &msg) {
-  return new ChatLineOld(msg);
-}
-
-=======
->>>>>>> 4e873017
 void MainWin::showCoreConnectionDlg(bool autoConnect) {
   coreConnectDlg = new CoreConnectDlg(this, autoConnect);
   connect(coreConnectDlg, SIGNAL(finished(int)), this, SLOT(coreConnectionDlgFinished(int)));
