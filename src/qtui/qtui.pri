DEPMOD = client common uisupport
QT_MOD = core gui network

SRCS += aboutdlg.cpp bufferwidget.cpp chatline-old.cpp chatwidget.cpp \
        coreconfigwizard.cpp coreconnectdlg.cpp configwizard.cpp debugconsole.cpp inputwidget.cpp \
        mainwin.cpp nicklistwidget.cpp qtui.cpp qtuisettings.cpp qtuistyle.cpp settingsdlg.cpp settingspagedlg.cpp \
        titlesetter.cpp topicbutton.cpp topicwidget.cpp verticaldock.cpp jumpkeyhandler.cpp

HDRS += aboutdlg.h bufferwidget.h chatline-old.h chatwidget.h \
        coreconfigwizard.h configwizard.h debugconsole.h inputwidget.h \
        coreconnectdlg.h mainwin.h nicklistwidget.h qtui.h qtuisettings.h qtuistyle.h settingsdlg.h settingspagedlg.h \
        titlesetter.h topicbutton.h topicwidget.h verticaldock.h jumpkeyhandler.h
<<<<<<< HEAD
=======

# new chatline model stuff
sputdev {
  SRCS += chatitem.cpp chatlinemodelitem.cpp chatlinemodel.cpp chatscene.cpp chatview.cpp
  HDRS += chatitem.h chatlinemodelitem.h chatlinemodel.h chatscene.h chatview.h
  SRCS -= chatline-old.cpp chatwidget.cpp
  HDRS -= chatline-old.h chatwidget.h
}
>>>>>>> 4e873017

FORMNAMES = aboutdlg.ui mainwin.ui coreaccounteditdlg.ui coreconnectdlg.ui bufferviewwidget.ui bufferwidget.ui nicklistwidget.ui settingsdlg.ui \
            settingspagedlg.ui topicwidget.ui debugconsole.ui inputwidget.ui \
            coreconfigwizardintropage.ui coreconfigwizardadminuserpage.ui coreconfigwizardstorageselectionpage.ui coreconfigwizardsyncpage.ui

for(ui, FORMNAMES) {
  FRMS += ui/$${ui}
}

# Include settingspages
include(settingspages/settingspages.pri)
for(page, SETTINGSPAGES) {
  SRCS += settingspages/$${page}settingspage.cpp
  HDRS += settingspages/$${page}settingspage.h
  FRMS += settingspages/$${page}settingspage.ui
}

# Include additional files
for(src, SP_SRCS) {
  SRCS += settingspages/$${src}
}
for(hdr, SP_HDRS) {
  HDRS += settingspages/$${hdr}
}
for(frm, SP_FRMS) {
  FRMS += settingspages/$${frm}
}<|MERGE_RESOLUTION|>--- conflicted
+++ resolved
@@ -10,8 +10,6 @@
         coreconfigwizard.h configwizard.h debugconsole.h inputwidget.h \
         coreconnectdlg.h mainwin.h nicklistwidget.h qtui.h qtuisettings.h qtuistyle.h settingsdlg.h settingspagedlg.h \
         titlesetter.h topicbutton.h topicwidget.h verticaldock.h jumpkeyhandler.h
-<<<<<<< HEAD
-=======
 
 # new chatline model stuff
 sputdev {
@@ -20,7 +18,6 @@
   SRCS -= chatline-old.cpp chatwidget.cpp
   HDRS -= chatline-old.h chatwidget.h
 }
->>>>>>> 4e873017
 
 FORMNAMES = aboutdlg.ui mainwin.ui coreaccounteditdlg.ui coreconnectdlg.ui bufferviewwidget.ui bufferwidget.ui nicklistwidget.ui settingsdlg.ui \
             settingspagedlg.ui topicwidget.ui debugconsole.ui inputwidget.ui \
