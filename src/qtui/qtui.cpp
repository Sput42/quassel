/***************************************************************************
 *   Copyright (C) 2005-08 by the Quassel Project                          *
 *   devel@quassel-irc.org                                                 *
 *                                                                         *
 *   This program is free software; you can redistribute it and/or modify  *
 *   it under the terms of the GNU General Public License as published by  *
 *   the Free Software Foundation; either version 2 of the License, or     *
 *   (at your option) version 3.                                           *
 *                                                                         *
 *   This program is distributed in the hope that it will be useful,       *
 *   but WITHOUT ANY WARRANTY; without even the implied warranty of        *
 *   MERCHANTABILITY or FITNESS FOR A PARTICULAR PURPOSE.  See the         *
 *   GNU General Public License for more details.                          *
 *                                                                         *
 *   You should have received a copy of the GNU General Public License     *
 *   along with this program; if not, write to the                         *
 *   Free Software Foundation, Inc.,                                       *
 *   59 Temple Place - Suite 330, Boston, MA  02111-1307, USA.             *
 ***************************************************************************/

#include "qtui.h"

#ifdef SPUTDEV
# include "chatlinemodel.h"
#else
# include "chatline-old.h"
#endif
#include "mainwin.h"
#include "chatline-old.h"

QtUiStyle *QtUi::_style;

QtUi::QtUi()
  : AbstractUi()
{
  mainWin = new MainWin(this);
  _style = new QtUiStyle;

  connect(mainWin, SIGNAL(connectToCore(const QVariantMap &)), this, SIGNAL(connectToCore(const QVariantMap &)));
  connect(mainWin, SIGNAL(disconnectFromCore()), this, SIGNAL(disconnectFromCore()));
}

QtUi::~QtUi() {
  delete _style;
  delete mainWin;
}

void QtUi::init() {
  mainWin->init();
}

QtUiStyle *QtUi::style() {
  return _style;
}

MessageModel *QtUi::createMessageModel(QObject *parent) {
#ifndef SPUTDEV
  Q_UNUSED(parent)
  return 0;
#else
  return new ChatlineModel(parent);
#endif
}

AbstractUiMsg *QtUi::layoutMsg(const Message &msg) {
<<<<<<< HEAD
  return new ChatLineOld(msg);
=======
#ifndef SPUTDEV
  return new ChatLineOld(msg);
#else
  return 0;
#endif
>>>>>>> 4e873017
}

void QtUi::connectedToCore() {
  mainWin->connectedToCore();
}

void QtUi::disconnectedFromCore() {
  mainWin->disconnectedFromCore();
}<|MERGE_RESOLUTION|>--- conflicted
+++ resolved
@@ -26,7 +26,6 @@
 # include "chatline-old.h"
 #endif
 #include "mainwin.h"
-#include "chatline-old.h"
 
 QtUiStyle *QtUi::_style;
 
@@ -63,15 +62,11 @@
 }
 
 AbstractUiMsg *QtUi::layoutMsg(const Message &msg) {
-<<<<<<< HEAD
-  return new ChatLineOld(msg);
-=======
 #ifndef SPUTDEV
   return new ChatLineOld(msg);
 #else
   return 0;
 #endif
->>>>>>> 4e873017
 }
 
 void QtUi::connectedToCore() {
