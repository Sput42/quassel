--- conflicted
+++ resolved
@@ -168,10 +168,7 @@
 }
 
 void UserInputHandler::handleKill(const BufferInfo &bufferInfo, const QString &msg) {
-<<<<<<< HEAD
-=======
-  Q_UNUSED(bufferInfo)
->>>>>>> 4e873017
+  Q_UNUSED(bufferInfo)
   QString nick = msg.section(' ', 0, 0, QString::SectionSkipEmpty);
   QString pass = msg.section(' ', 1, -1, QString::SectionSkipEmpty);
   QList<QByteArray> params;
@@ -226,10 +223,7 @@
 }
 
 void UserInputHandler::handleOper(const BufferInfo &bufferInfo, const QString &msg) {
-<<<<<<< HEAD
-=======
-  Q_UNUSED(bufferInfo)
->>>>>>> 4e873017
+  Q_UNUSED(bufferInfo)
   emit putRawLine(serverEncode(QString("OPER %1").arg(msg)));
 }
 
